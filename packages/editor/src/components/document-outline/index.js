--- conflicted
+++ resolved
@@ -8,15 +8,11 @@
  */
 import { __ } from '@wordpress/i18n';
 import { compose } from '@wordpress/compose';
-<<<<<<< HEAD
 import { withSelect } from '@wordpress/data';
-=======
-import { withSelect, withDispatch } from '@wordpress/data';
 import {
 	create,
 	getTextContent,
 } from '@wordpress/rich-text';
->>>>>>> 89f88978
 
 /**
  * Internal dependencies
