--- conflicted
+++ resolved
@@ -55,38 +55,24 @@
 		{
 			icon: 'editor-ul',
 			title: wp.i18n.__( 'Convert to unordered' ),
-<<<<<<< HEAD
 			isActive: listIsActive( 'UL' ),
-			onClick: listSetType( 'UL', 'InsertUnorderedList' )
-=======
-			isActive: ( { nodeName = 'OL' } ) => nodeName === 'UL',
-			onClick( attributes, setAttributes ) {
-				setAttributes( { nodeName: 'UL' } );
-			},
->>>>>>> 8e200506
+			onClick: listSetType( 'UL', 'InsertUnorderedList' ),
 		},
 		{
 			icon: 'editor-ol',
 			title: wp.i18n.__( 'Convert to ordered' ),
-<<<<<<< HEAD
 			isActive: listIsActive( 'OL' ),
-			onClick: listSetType( 'OL', 'InsertOrderedList' )
+			onClick: listSetType( 'OL', 'InsertOrderedList' ),
 		},
 		{
 			icon: 'editor-outdent',
 			title: wp.i18n.__( 'Outdent list item' ),
-			onClick: execCommand( 'Outdent' )
+			onClick: execCommand( 'Outdent' ),
 		},
 		{
 			icon: 'editor-indent',
 			title: wp.i18n.__( 'Indent list item' ),
-			onClick: execCommand( 'Indent' )
-=======
-			isActive: ( { nodeName = 'OL' } ) => nodeName === 'OL',
-			onClick( attributes, setAttributes ) {
-				setAttributes( { nodeName: 'OL' } );
-			},
->>>>>>> 8e200506
+			onClick: execCommand( 'Indent' ),
 		},
 	],
 
