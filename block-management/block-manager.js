--- conflicted
+++ resolved
@@ -4,26 +4,17 @@
  */
 
 import React from 'react';
-<<<<<<< HEAD
-import { Switch, StyleSheet, Text, View, FlatList, TextInput } from 'react-native';
-=======
 import { Platform, Switch, Text, View, FlatList } from 'react-native';
 import RecyclerViewList, { DataSource } from 'react-native-recyclerview-list';
->>>>>>> 92c08a98
 import BlockHolder from './block-holder';
 import { ToolbarButton } from './constants';
 
 import type { BlockType } from '../store/';
 
-<<<<<<< HEAD
-// Gutenberg imports
-import { getBlockType, getBlockContent } from '@gutenberg/blocks/api';
-=======
 import styles from './block-manager.scss';
 
 // Gutenberg imports
 import { getBlockType, serialize } from '@gutenberg/blocks/api';
->>>>>>> 92c08a98
 
 export type BlockListType = {
 	onChange: ( uid: string, attributes: mixed ) => void,
@@ -37,27 +28,17 @@
 
 type PropsType = BlockListType;
 type StateType = {
-<<<<<<< HEAD
-=======
 	dataSource: DataSource,
->>>>>>> 92c08a98
 	showHtml: boolean,
 };
 
 export default class BlockManager extends React.Component<PropsType, StateType> {
-<<<<<<< HEAD
-	constructor( props: PropsType, state: StateType ) {
-		super( props );
-
-		this.state = {
-=======
 	_recycler = null;
 
 	constructor( props: PropsType ) {
 		super( props );
 		this.state = {
 			dataSource: new DataSource( this.props.blocks, ( item: BlockType ) => item.uid ),
->>>>>>> 92c08a98
 			showHtml: false,
 		};
 	}
@@ -102,28 +83,16 @@
 			.map( block => {
 				const blockType = getBlockType( block.name );
 				if ( blockType ) {
-<<<<<<< HEAD
-					return getBlockContent( block );
-				} else {
-					return '<span>' + block.attributes.content + '</span>';
-				}
-=======
 					return serialize( [ block ] ) + '\n\n';
 				}
 
 				return '<span>' + block.attributes.content + '</span>\n\n';
->>>>>>> 92c08a98
 			} )
 			.reduce( ( prevVal, value ) => {
 				return prevVal + value;
 			}, '' );
 	}
 
-<<<<<<< HEAD
-	render() {
-		return (
-			<View style={ styles.container }>
-=======
 	componentDidUpdate() {
 		// List has been updated, tell the recycler view to update the view
 		this.state.dataSource.setDirty();
@@ -171,7 +140,6 @@
 		return (
 			<View style={ styles.container }>
 				<View style={ { height: 30 } } />
->>>>>>> 92c08a98
 				<View style={ styles.switch }>
 					<Text>View html output</Text>
 					<Switch
@@ -182,19 +150,7 @@
 					/>
 				</View>
 				{ this.state.showHtml && <Text style={ styles.list }>{ this.serializeToHtml() }</Text> }
-<<<<<<< HEAD
-				{ ! this.state.showHtml && (
-					<FlatList
-						style={ styles.list }
-						data={ this.props.blocks }
-						extraData={ this.props.refresh }
-						keyExtractor={ ( item, index ) => item.uid }
-						renderItem={ this.renderItem.bind( this ) }
-					/>
-				) }
-=======
 				{ ! this.state.showHtml && list }
->>>>>>> 92c08a98
 			</View>
 		);
 	}
@@ -211,29 +167,4 @@
 			/>
 		);
 	}
-<<<<<<< HEAD
-}
-
-const styles = StyleSheet.create( {
-	container: {
-		flex: 1,
-		justifyContent: 'flex-start',
-		backgroundColor: '#caa',
-	},
-	list: {
-		flex: 1,
-		backgroundColor: '#ccc',
-	},
-	htmlView: {
-		flex: 1,
-		backgroundColor: '#fff',
-	},
-	switch: {
-		flexDirection: 'row',
-		justifyContent: 'flex-start',
-		alignItems: 'center',
-	},
-} );
-=======
-}
->>>>>>> 92c08a98
+}