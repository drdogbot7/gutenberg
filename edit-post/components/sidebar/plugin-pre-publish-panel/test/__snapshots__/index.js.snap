--- conflicted
+++ resolved
@@ -34,38 +34,6 @@
               width="24px"
               xmlns="http://www.w3.org/2000/svg"
             >
-<<<<<<< HEAD
-              <SVG
-                aria-hidden={true}
-                className="dashicon dashicons-arrow-up components-panel__arrow"
-                focusable="false"
-                height={20}
-                role="img"
-                viewBox="0 0 20 20"
-                width={20}
-                xmlns="http://www.w3.org/2000/svg"
-              >
-                <svg
-                  aria-hidden={true}
-                  className="dashicon dashicons-arrow-up components-panel__arrow"
-                  focusable="false"
-                  height={20}
-                  role="img"
-                  viewBox="0 0 20 20"
-                  width={20}
-                  xmlns="http://www.w3.org/2000/svg"
-                >
-                  <Path
-                    d="M7 13l4.03-6L15 13H7z"
-                  >
-                    <path
-                      d="M7 13l4.03-6L15 13H7z"
-                    />
-                  </Path>
-                </svg>
-              </SVG>
-            </Dashicon>
-=======
               <g>
                 <path
                   d="M0,0h24v24H0V0z"
@@ -78,7 +46,6 @@
                 />
               </g>
             </svg>
->>>>>>> 48c6a5ef
             My panel title
           </button>
         </Button>
